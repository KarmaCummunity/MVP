--- conflicted
+++ resolved
@@ -58,7 +58,7 @@
     try {
       // Try to get JWT access token from AsyncStorage
       const jwtToken = await AsyncStorage.getItem('jwt_access_token');
-      
+
       if (jwtToken) {
         // Check if token is expired
         const expiresAt = await AsyncStorage.getItem('jwt_token_expires_at');
@@ -66,7 +66,7 @@
           return jwtToken;
         }
       }
-      
+
       // Fallback: Try to get Firebase ID token
       try {
         const { getFirebase } = await import('./firebaseClient');
@@ -74,7 +74,7 @@
         const { app } = getFirebase();
         const auth = getAuth(app);
         const user = auth.currentUser;
-        
+
         if (user) {
           const token = await user.getIdToken();
           return token;
@@ -85,7 +85,7 @@
     } catch (error) {
       console.warn('Failed to get auth token:', error);
     }
-    
+
     return null;
   }
 
@@ -95,10 +95,10 @@
   ): Promise<PostsApiResponse<T>> {
     try {
       const url = `${this.baseURL}${endpoint}`;
-      
+
       // Get authentication token
       const authToken = await this.getAuthToken();
-      
+
       const config: RequestInit = {
         headers: {
           'Content-Type': 'application/json',
@@ -268,7 +268,3 @@
 // Export default for backward compatibility
 export default postsService;
 
-<<<<<<< HEAD
-
-=======
->>>>>>> 49a16e0e
