--- conflicted
+++ resolved
@@ -1,27 +1,20 @@
-<<<<<<< HEAD
-import React from 'react';
-import { NavigationContainer } from '@react-navigation/native';
-import Bottom from "./screens/bottom/bottom"
+import React from "react";
+import { NavigationContainer } from "@react-navigation/native";
+import Bottom from "./screens/bottom";
+import Login from "./screens/login";
+import { View, Text, Button } from 'react-native';
 
 
-export default function App() {
+function App() {
   return (
-    <NavigationContainer>
-      <Bottom />
+    <View style={{ width: 1000, height: 600, backgroundColor: 'blue' }}>
+      <NavigationContainer>
+        <Bottom/>
     </NavigationContainer>
+    </View>
   );
 }
-
-
-
-
-
-
-
-
-
-
-
+export default App;
 
 
 // import * as React from "react";
@@ -146,19 +139,4 @@
 //       <MyTabs />
 //     </NavigationContainer>
 //   );
-// }
-=======
-import * as React from "react";
-import { View, Text, Button } from "react-native";
-import { NavigationContainer } from "@react-navigation/native";
-import Bottom from "./screens/bottom";
-
-function App() {
-  return (
-    <NavigationContainer>
-      <Bottom/>
-    </NavigationContainer>
-  );
-}
-export default App;
->>>>>>> 3b5bcf25
+// }