--- conflicted
+++ resolved
@@ -128,19 +128,19 @@
 
   private getAllFiles(dir: string): string[] {
     let results: string[] = [];
-    
+
     try {
       const list = fs.readdirSync(dir);
-      
+
       list.forEach(file => {
         const filePath = path.join(dir, file);
-        
+
         if (this.shouldExclude(filePath)) {
           return;
         }
-        
+
         const stat = fs.statSync(filePath);
-        
+
         if (stat.isDirectory()) {
           results = results.concat(this.getAllFiles(filePath));
         } else if (this.isTypeScriptFile(filePath)) {
@@ -150,7 +150,7 @@
     } catch (error) {
       console.error(`Error reading directory ${dir}:`, error);
     }
-    
+
     return results;
   }
 
@@ -160,7 +160,7 @@
 
   private detectDirectDimensions(content: string, filePath: string): void {
     const lines = content.split('\n');
-    
+
     lines.forEach((line, lineIndex) => {
       // Skip comments
       if (line.trim().startsWith('//') || line.trim().startsWith('*')) {
@@ -170,10 +170,10 @@
       // Look for Dimensions.get()
       const dimensionsPattern = /Dimensions\.get\(['"](?:window|screen)['"]\)/g;
       const matches = line.matchAll(dimensionsPattern);
-      
+
       for (const match of matches) {
         const column = match.index || 0;
-        
+
         this.addIssue({
           file: path.relative(this.rootDir, filePath),
           line: lineIndex + 1,
@@ -190,12 +190,12 @@
 
   private detectMissingPlatformChecks(content: string, filePath: string): void {
     const lines = content.split('\n');
-    
+
     lines.forEach((line, lineIndex) => {
       // Skip comments and imports
-      if (line.trim().startsWith('//') || 
-          line.trim().startsWith('*') || 
-          line.trim().startsWith('import')) {
+      if (line.trim().startsWith('//') ||
+        line.trim().startsWith('*') ||
+        line.trim().startsWith('import')) {
         return;
       }
 
@@ -207,10 +207,10 @@
             Math.max(0, lineIndex - 5),
             Math.min(lines.length, lineIndex + 5)
           );
-          const hasPlatformCheck = contextLines.some(l => 
+          const hasPlatformCheck = contextLines.some(l =>
             /Platform\.OS|Platform\.select/.test(l)
           );
-          
+
           if (!hasPlatformCheck) {
             this.addIssue({
               file: path.relative(this.rootDir, filePath),
@@ -230,7 +230,7 @@
 
   private detectMissingResponsiveFunctions(content: string, filePath: string, hasImport: boolean): void {
     const lines = content.split('\n');
-    
+
     lines.forEach((line, lineIndex) => {
       // Skip comments
       if (line.trim().startsWith('//') || line.trim().startsWith('*')) {
@@ -242,7 +242,7 @@
         // Look ahead for style definitions
         const styleBlockStart = lineIndex;
         let styleBlockEnd = lineIndex;
-        
+
         // Find the end of the style block (simplified)
         for (let i = lineIndex + 1; i < Math.min(lines.length, lineIndex + 50); i++) {
           if (lines[i].includes('});')) {
@@ -250,16 +250,16 @@
             break;
           }
         }
-        
+
         // Check if the style block uses responsive functions
         const styleBlock = lines.slice(styleBlockStart, styleBlockEnd + 1).join('\n');
-        const hasResponsiveFunctions = RESPONSIVE_FUNCTIONS.some(fn => 
+        const hasResponsiveFunctions = RESPONSIVE_FUNCTIONS.some(fn =>
           styleBlock.includes(fn)
         );
-        
+
         // Check if it has numeric values that should be responsive
         const hasNumericValues = /:\s*\d+/.test(styleBlock);
-        
+
         if (hasNumericValues && !hasResponsiveFunctions) {
           this.addIssue({
             file: path.relative(this.rootDir, filePath),
@@ -280,20 +280,20 @@
 
   private detectMissingScreenSizeChecks(content: string, filePath: string): void {
     const lines = content.split('\n');
-    
+
     // Check if file has JSX (component file)
     const hasJSX = /<[A-Z]/.test(content) || /<View/.test(content);
-    
+
     if (!hasJSX) {
       return; // Skip non-component files
     }
 
     // Check if file uses screen size checks
     const hasScreenSizeCheck = /isTablet|isDesktop|isLargeDesktop|isMobile|isWeb|getScreenInfo/.test(content);
-    
+
     // Check if file has complex layouts that would benefit from responsive design
     const hasComplexLayout = /flex|width|height|padding|margin/.test(content);
-    
+
     if (hasComplexLayout && !hasScreenSizeCheck) {
       this.addIssue({
         file: path.relative(this.rootDir, filePath),
@@ -310,15 +310,15 @@
 
   private detectMissingImport(content: string, filePath: string): void {
     const hasImport = this.hasResponsiveImport(content);
-    
+
     // Check if file has styles
     const hasStyles = /StyleSheet\.create|fontSize|padding|margin|width|height/.test(content);
-    
+
     // Check if file uses any responsive functions
-    const usesResponsiveFunctions = RESPONSIVE_FUNCTIONS.some(fn => 
+    const usesResponsiveFunctions = RESPONSIVE_FUNCTIONS.some(fn =>
       content.includes(fn)
     );
-    
+
     if (hasStyles && !hasImport && !usesResponsiveFunctions) {
       this.addIssue({
         file: path.relative(this.rootDir, filePath),
@@ -344,21 +344,21 @@
     try {
       const content = fs.readFileSync(filePath, 'utf-8');
       const hasImport = this.hasResponsiveImport(content);
-      
+
       const issuesBeforeFile = this.report.totalIssues;
-      
+
       this.detectDirectDimensions(content, filePath);
       this.detectMissingPlatformChecks(content, filePath);
       this.detectMissingResponsiveFunctions(content, filePath, hasImport);
       this.detectMissingScreenSizeChecks(content, filePath);
       this.detectMissingImport(content, filePath);
-      
+
       const issuesAfterFile = this.report.totalIssues;
-      
+
       if (issuesAfterFile > issuesBeforeFile) {
         this.report.filesWithIssues++;
       }
-      
+
       this.report.totalFiles++;
     } catch (error) {
       console.error(`Error auditing file ${filePath}:`, error);
@@ -367,19 +367,19 @@
 
   public audit(): ResponsiveAuditReport {
     console.log('📱 Starting responsive design audit...\n');
-    
+
     const files = this.getAllFiles(this.rootDir);
     console.log(`Found ${files.length} TypeScript files to audit\n`);
-    
+
     files.forEach((file, index) => {
       if (index % 10 === 0) {
         process.stdout.write(`\rProgress: ${index}/${files.length} files`);
       }
       this.auditFile(file);
     });
-    
+
     process.stdout.write(`\rProgress: ${files.length}/${files.length} files ✓\n\n`);
-    
+
     return this.report;
   }
 
@@ -388,7 +388,7 @@
     if (!fs.existsSync(dir)) {
       fs.mkdirSync(dir, { recursive: true });
     }
-    
+
     fs.writeFileSync(outputPath, JSON.stringify(this.report, null, 2));
     console.log(`\n📊 Report saved to: ${outputPath}`);
   }
@@ -400,36 +400,36 @@
     console.log(`\nTotal files scanned: ${this.report.totalFiles}`);
     console.log(`Files with issues: ${this.report.filesWithIssues}`);
     console.log(`Total issues found: ${this.report.totalIssues}\n`);
-    
+
     console.log('Issues by severity:');
     console.log(`  🔴 Critical: ${this.report.issuesBySeverity.critical}`);
     console.log(`  🟠 High:     ${this.report.issuesBySeverity.high}`);
     console.log(`  🟡 Medium:   ${this.report.issuesBySeverity.medium}`);
     console.log(`  🟢 Low:      ${this.report.issuesBySeverity.low}\n`);
-    
+
     console.log('Issues by type:');
     console.log(`  Direct Dimensions:        ${this.report.issuesByType['dimensions-direct']}`);
     console.log(`  No Platform check:        ${this.report.issuesByType['no-platform-check']}`);
     console.log(`  No responsive functions:  ${this.report.issuesByType['no-responsive-function']}`);
     console.log(`  No screen size checks:    ${this.report.issuesByType['no-screen-size-check']}`);
     console.log(`  Missing imports:          ${this.report.issuesByType['missing-import']}\n`);
-    
+
     if (this.report.totalIssues > 0) {
       console.log('Top 5 files with most issues:');
       const fileIssueCount = new Map<string, number>();
       this.report.issues.forEach(issue => {
         fileIssueCount.set(issue.file, (fileIssueCount.get(issue.file) || 0) + 1);
       });
-      
+
       const sorted = Array.from(fileIssueCount.entries())
         .sort((a, b) => b[1] - a[1])
         .slice(0, 5);
-      
+
       sorted.forEach(([file, count], index) => {
         console.log(`  ${index + 1}. ${file} (${count} issues)`);
       });
     }
-    
+
     console.log('\n' + '='.repeat(60) + '\n');
   }
 }
@@ -438,18 +438,14 @@
 if (require.main === module) {
   const rootDir = path.join(__dirname, '..');
   const outputPath = path.join(rootDir, 'audit-reports', 'responsive-issues.json');
-  
+
   const auditor = new ResponsiveAuditor(rootDir);
   auditor.audit();
   auditor.saveReport(outputPath);
   auditor.printSummary();
-  
+
   process.exit(0);
 }
 
 export { ResponsiveAuditor, ResponsiveAuditReport, ResponsiveIssue };
 
-<<<<<<< HEAD
-
-=======
->>>>>>> 49a16e0e
