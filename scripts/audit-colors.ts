--- conflicted
+++ resolved
@@ -119,19 +119,19 @@
 
   private getAllFiles(dir: string): string[] {
     let results: string[] = [];
-    
+
     try {
       const list = fs.readdirSync(dir);
-      
+
       list.forEach(file => {
         const filePath = path.join(dir, file);
-        
+
         if (this.shouldExclude(filePath)) {
           return;
         }
-        
+
         const stat = fs.statSync(filePath);
-        
+
         if (stat.isDirectory()) {
           results = results.concat(this.getAllFiles(filePath));
         } else if (this.isTypeScriptFile(filePath)) {
@@ -141,7 +141,7 @@
     } catch (error) {
       console.error(`Error reading directory ${dir}:`, error);
     }
-    
+
     return results;
   }
 
@@ -151,19 +151,19 @@
 
   private detectHexColors(content: string, filePath: string, hasImport: boolean): void {
     const lines = content.split('\n');
-    
+
     lines.forEach((line, lineIndex) => {
       const matches = line.matchAll(HEX_COLOR_PATTERN);
-      
+
       for (const match of matches) {
         const value = match[0];
         const column = match.index || 0;
-        
+
         // Skip if it's in a comment
         if (line.trim().startsWith('//') || line.trim().startsWith('*')) {
           continue;
         }
-        
+
         this.addIssue({
           file: path.relative(this.rootDir, filePath),
           line: lineIndex + 1,
@@ -172,7 +172,7 @@
           severity: hasImport ? 'high' : 'critical',
           value,
           context: line.trim(),
-          suggestion: hasImport 
+          suggestion: hasImport
             ? `Replace ${value} with a color from colors.tsx (e.g., colors.primary)`
             : `Import colors and replace ${value} with a color from colors.tsx`
         });
@@ -182,19 +182,19 @@
 
   private detectRgbColors(content: string, filePath: string, hasImport: boolean): void {
     const lines = content.split('\n');
-    
+
     lines.forEach((line, lineIndex) => {
       const matches = line.matchAll(RGB_COLOR_PATTERN);
-      
+
       for (const match of matches) {
         const value = match[0];
         const column = match.index || 0;
-        
+
         // Skip if it's in a comment
         if (line.trim().startsWith('//') || line.trim().startsWith('*')) {
           continue;
         }
-        
+
         this.addIssue({
           file: path.relative(this.rootDir, filePath),
           line: lineIndex + 1,
@@ -203,7 +203,7 @@
           severity: hasImport ? 'high' : 'critical',
           value,
           context: line.trim(),
-          suggestion: hasImport 
+          suggestion: hasImport
             ? `Replace ${value} with a color from colors.tsx`
             : `Import colors and replace ${value} with a color from colors.tsx`
         });
@@ -213,27 +213,27 @@
 
   private detectNamedColors(content: string, filePath: string, hasImport: boolean): void {
     const lines = content.split('\n');
-    
+
     lines.forEach((line, lineIndex) => {
       // Look for color: 'colorname' or color: "colorname" or backgroundColor: 'colorname'
       const colorPropertyPattern = /(color|backgroundColor|borderColor|shadowColor|tintColor):\s*['"](\w+)['"]/gi;
       const matches = line.matchAll(colorPropertyPattern);
-      
+
       for (const match of matches) {
         const colorName = match[2].toLowerCase();
         const fullMatch = match[0];
         const column = match.index || 0;
-        
+
         // Skip if it's a safe color or not a named color
         if (SAFE_COLORS.includes(colorName) || !NAMED_COLORS.includes(colorName)) {
           continue;
         }
-        
+
         // Skip if it's in a comment
         if (line.trim().startsWith('//') || line.trim().startsWith('*')) {
           continue;
         }
-        
+
         this.addIssue({
           file: path.relative(this.rootDir, filePath),
           line: lineIndex + 1,
@@ -242,7 +242,7 @@
           severity: 'medium',
           value: colorName,
           context: line.trim(),
-          suggestion: hasImport 
+          suggestion: hasImport
             ? `Replace '${colorName}' with a semantic color from colors.tsx`
             : `Import colors and replace '${colorName}' with a semantic color`
         });
@@ -252,10 +252,10 @@
 
   private detectMissingImport(content: string, filePath: string): void {
     const hasImport = this.hasColorsImport(content);
-    
+
     // Check if file has any color-related properties
     const hasColorUsage = /color|backgroundColor|borderColor|shadowColor|tintColor/i.test(content);
-    
+
     if (hasColorUsage && !hasImport) {
       this.addIssue({
         file: path.relative(this.rootDir, filePath),
@@ -281,20 +281,20 @@
     try {
       const content = fs.readFileSync(filePath, 'utf-8');
       const hasImport = this.hasColorsImport(content);
-      
+
       const issuesBeforeFile = this.report.totalIssues;
-      
+
       this.detectHexColors(content, filePath, hasImport);
       this.detectRgbColors(content, filePath, hasImport);
       this.detectNamedColors(content, filePath, hasImport);
       this.detectMissingImport(content, filePath);
-      
+
       const issuesAfterFile = this.report.totalIssues;
-      
+
       if (issuesAfterFile > issuesBeforeFile) {
         this.report.filesWithIssues++;
       }
-      
+
       this.report.totalFiles++;
     } catch (error) {
       console.error(`Error auditing file ${filePath}:`, error);
@@ -303,19 +303,19 @@
 
   public audit(): ColorAuditReport {
     console.log('🎨 Starting color audit...\n');
-    
+
     const files = this.getAllFiles(this.rootDir);
     console.log(`Found ${files.length} TypeScript files to audit\n`);
-    
+
     files.forEach((file, index) => {
       if (index % 10 === 0) {
         process.stdout.write(`\rProgress: ${index}/${files.length} files`);
       }
       this.auditFile(file);
     });
-    
+
     process.stdout.write(`\rProgress: ${files.length}/${files.length} files ✓\n\n`);
-    
+
     return this.report;
   }
 
@@ -324,7 +324,7 @@
     if (!fs.existsSync(dir)) {
       fs.mkdirSync(dir, { recursive: true });
     }
-    
+
     fs.writeFileSync(outputPath, JSON.stringify(this.report, null, 2));
     console.log(`\n📊 Report saved to: ${outputPath}`);
   }
@@ -336,36 +336,36 @@
     console.log(`\nTotal files scanned: ${this.report.totalFiles}`);
     console.log(`Files with issues: ${this.report.filesWithIssues}`);
     console.log(`Total issues found: ${this.report.totalIssues}\n`);
-    
+
     console.log('Issues by severity:');
     console.log(`  🔴 Critical: ${this.report.issuesBySeverity.critical}`);
     console.log(`  🟠 High:     ${this.report.issuesBySeverity.high}`);
     console.log(`  🟡 Medium:   ${this.report.issuesBySeverity.medium}`);
     console.log(`  🟢 Low:      ${this.report.issuesBySeverity.low}\n`);
-    
+
     console.log('Issues by type:');
     console.log(`  Hex colors:       ${this.report.issuesByType.hex}`);
     console.log(`  RGB colors:       ${this.report.issuesByType.rgb}`);
     console.log(`  Named colors:     ${this.report.issuesByType.named}`);
     console.log(`  Inline styles:    ${this.report.issuesByType.inline}`);
     console.log(`  Missing imports:  ${this.report.issuesByType['missing-import']}\n`);
-    
+
     if (this.report.totalIssues > 0) {
       console.log('Top 5 files with most issues:');
       const fileIssueCount = new Map<string, number>();
       this.report.issues.forEach(issue => {
         fileIssueCount.set(issue.file, (fileIssueCount.get(issue.file) || 0) + 1);
       });
-      
+
       const sorted = Array.from(fileIssueCount.entries())
         .sort((a, b) => b[1] - a[1])
         .slice(0, 5);
-      
+
       sorted.forEach(([file, count], index) => {
         console.log(`  ${index + 1}. ${file} (${count} issues)`);
       });
     }
-    
+
     console.log('\n' + '='.repeat(60) + '\n');
   }
 }
@@ -374,18 +374,14 @@
 if (require.main === module) {
   const rootDir = path.join(__dirname, '..');
   const outputPath = path.join(rootDir, 'audit-reports', 'colors-issues.json');
-  
+
   const auditor = new ColorAuditor(rootDir);
   auditor.audit();
   auditor.saveReport(outputPath);
   auditor.printSummary();
-  
+
   process.exit(0);
 }
 
 export { ColorAuditor, ColorAuditReport, ColorIssue };
 
-<<<<<<< HEAD
-
-=======
->>>>>>> 49a16e0e
